"""Welcome to EthicML."""

from setuptools import find_packages, setup

# We follow Semantic Versioning (https://semver.org/)
_MAJOR_VERSION = "0"
_MINOR_VERSION = "1"
_PATCH_VERSION = "0"

_VERSION_SUFFIX = "dev"

# Example, '0.4.0-rc1'
version = ".".join([_MAJOR_VERSION, _MINOR_VERSION, _PATCH_VERSION])
if _VERSION_SUFFIX:
    version = f"{version}-{_VERSION_SUFFIX}"

with open("README.md", "r") as fh:
    long_description = fh.read()

setup(
    name="EthicML",
    version=version,
    author="Predictive Analytics Lab - University of Sussex",
    author_email="olliethomas86@gmail.com",
    description="A toolkit for understanding and researching algorithmic bias",
    long_description=long_description,
    long_description_content_type="text/markdown",
    url="https://github.com/predictive-analytics-lab/EthicML",
    packages=find_packages(exclude=["tests.*", "tests"]),
    package_data={"ethicml.data": ["csvs/*.csv", "csvs/*.csv.zip"], "ethicml": ["py.typed"]},
    python_requires=">=3.6",
    install_requires=[
        'dataclasses;python_version<"3.7"',  # dataclasses are in the stdlib in python>=3.7
        "fairlearn >= 0.4.0",
        "GitPython >= 2.1.11",
<<<<<<< HEAD
        "matplotlib == 3.3.0",
=======
        "matplotlib >= 3.0.2, < 3.3.1",
>>>>>>> bdae4054
        "numpy >= 1.14.2",
        "pandas >= 0.24.0",
        "pipenv >= 2018.11.26",
        "pillow >= 7.1",
        "scikit_learn >= 0.20.1",
        "seaborn >= 0.9.0",
        "tqdm >= 4.31.1",
        "typed-argument-parser == 1.4",
        "typing-extensions >= 3.7.2",
    ],
    extras_require={
        "ci": ["pytest >= 3.3.2", "pytest-cov >= 2.6.0", "torch == 1.5.0", "torchvision == 0.6.0",],
        # use `pip install EthicML[dev]` to install development packages
        "dev": [
            "black",
            "data-science-types",
            "mypy",
            "pydocstyle",
            "pylint",
            "pytest",
            "pytest-cov",
            "pre-commit",
        ],
    },
    classifiers=[  # classifiers can be found here: https://pypi.org/classifiers/
        "Programming Language :: Python :: 3",
        "License :: OSI Approved :: GNU General Public License v3 (GPLv3)",
        "Typing :: Typed",
    ],
    zip_safe=False,
)<|MERGE_RESOLUTION|>--- conflicted
+++ resolved
@@ -33,11 +33,7 @@
         'dataclasses;python_version<"3.7"',  # dataclasses are in the stdlib in python>=3.7
         "fairlearn >= 0.4.0",
         "GitPython >= 2.1.11",
-<<<<<<< HEAD
-        "matplotlib == 3.3.0",
-=======
         "matplotlib >= 3.0.2, < 3.3.1",
->>>>>>> bdae4054
         "numpy >= 1.14.2",
         "pandas >= 0.24.0",
         "pipenv >= 2018.11.26",
