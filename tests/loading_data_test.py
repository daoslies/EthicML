--- conflicted
+++ resolved
@@ -927,112 +927,6 @@
     assert grouped_indexes[2] == slice(4, 5)
 
 
-<<<<<<< HEAD
-=======
-def test_celeba():
-    """Test celeba."""
-    celeba_data, _ = em.celeba(download_dir="non-existent")
-    assert celeba_data is None  # data should not be there
-    celeba_data, _ = em.celeba(download_dir="non-existent", check_integrity=False)
-    assert celeba_data is not None
-    data = celeba_data.load()
-
-    assert celeba_data.name == "CelebA, s=Male, y=Smiling"
-
-    assert (202599, 39) == data.x.shape
-    assert (202599, 1) == data.s.shape
-    assert (202599, 1) == data.y.shape
-    assert len(data) == len(celeba_data)
-
-    assert data.x["filename"].iloc[0] == "000001.jpg"
-
-
-def test_celeba_all_attributes():
-    """Test celeba with all attributes loaded into `data.x`."""
-    celeba_data, _ = em.celeba(download_dir="non-existent", check_integrity=False)
-    assert celeba_data is not None
-    data = celeba_data.load(labels_as_features=True)
-
-    assert celeba_data.name == "CelebA, s=Male, y=Smiling"
-
-    assert (202599, 41) == data.x.shape
-    assert (202599, 1) == data.s.shape
-    assert (202599, 1) == data.y.shape
-    assert "Male" in data.x.columns
-    assert "Smiling" in data.x.columns
-
-    assert data.x["filename"].iloc[0] == "000001.jpg"
-
-
-def test_celeba_multi_s():
-    """Test celeba w/ multi S."""
-    sens_spec = dict(em.simple_spec({"Age": ["Young"], "Gender": ["Male"]}))
-    celeba_data, _ = em.celeba(
-        sens_attr=sens_spec, download_dir="non-existent", check_integrity=False
-    )
-    assert celeba_data is not None
-    data = celeba_data.load()
-
-    assert celeba_data.name == "CelebA, s=[Age, Gender], y=Smiling"
-
-    assert np.unique(data.s.to_numpy()).tolist() == [0, 1, 2, 3]
-    assert data.s.columns[0] == "Age,Gender"
-    assert (202599, 38) == data.x.shape
-    assert (202599, 1) == data.s.shape
-    assert (202599, 1) == data.y.shape
-    assert len(data) == len(celeba_data)
-
-    assert data.x["filename"].iloc[0] == "000001.jpg"
-
-
-@pytest.mark.usefixtures("simulate_no_torch")
-def test_celeba_no_torch():
-    """Test celeba."""
-    with pytest.raises(RuntimeError, match="Need torchvision to download data."):
-        em.celeba(download_dir="some_dir", download=True)
-
-
-def test_genfaces():
-    """Test genfaces."""
-    gen_faces, _ = em.genfaces(download_dir="non-existent")
-    assert gen_faces is None  # data should not be there
-    gen_faces, _ = em.genfaces(download_dir="non-existent", check_integrity=False)
-    assert gen_faces is not None
-    data = gen_faces.load()
-
-    assert gen_faces.name == "GenFaces, s=gender, y=emotion"
-
-    assert (148285, 18) == data.x.shape
-    assert (148285, 1) == data.s.shape
-    assert (148285, 1) == data.y.shape
-    assert len(data) == len(gen_faces)
-
-    assert data.x["filename"].iloc[0] == "5e011b2e7b1b30000702aa59.jpg"
-
-
-def test_genfaces_multi_s():
-    """Test genfaces."""
-    gen_faces, _ = em.genfaces(
-        label="hair_color",
-        sens_attr="eye_color",
-        download_dir="non-existent",
-        check_integrity=False,
-    )
-    assert gen_faces is not None
-    data = gen_faces.load()
-
-    assert gen_faces.name == "GenFaces, s=eye_color, y=hair_color"
-
-    incomplete_entries = 11_003  # entries that are missing either s or y
-    assert (148_285 - incomplete_entries, 11) == data.x.shape
-    assert (148_285 - incomplete_entries, 1) == data.s.shape
-    assert (148_285 - incomplete_entries, 1) == data.y.shape
-    assert len(data) == len(gen_faces) - incomplete_entries
-
-    assert data.x["filename"].iloc[0] == "5e011b2e7b1b30000702aa59.jpg"
-
-
->>>>>>> 93767a21
 def test_expand_s():
     """Test expanding s."""
     data = em.LoadableDataset(
