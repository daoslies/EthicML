--- conflicted
+++ resolved
@@ -1,10 +1,6 @@
 """Data structure for all datasets that come with the framework."""
-<<<<<<< HEAD
 import typing
-from dataclasses import InitVar, dataclass, field
-=======
 from dataclasses import dataclass
->>>>>>> 3bb4bba1
 from pathlib import Path
 from typing import Dict, List, Optional, Sequence, Tuple, Union
 from typing_extensions import Literal, TypedDict
